--- conflicted
+++ resolved
@@ -30,11 +30,7 @@
 func TestSource_Open(t *testing.T) {
 	t.Parallel()
 
-<<<<<<< HEAD
 	stream, subject := "mystreamoneopen", "foo_one_h"
-=======
-	stream, subject := "mystreamone", "foo_source_one"
->>>>>>> ca138797
 
 	source, err := createTestJetStream(t, stream, subject)
 	if err != nil {
