--- conflicted
+++ resolved
@@ -15,12 +15,6 @@
 package nats
 
 import (
-<<<<<<< HEAD
-	"github.com/conduitio-labs/conduit-connector-nats-jetstream/config"
-	"github.com/conduitio-labs/conduit-connector-nats-jetstream/destination"
-	"github.com/conduitio-labs/conduit-connector-nats-jetstream/source"
-=======
->>>>>>> 67d82b78
 	sdk "github.com/conduitio/conduit-connector-sdk"
 )
 
@@ -35,164 +29,5 @@
 			"It provides both, a source and a destination NATS JetStream connector.",
 		Version: "v0.1.0",
 		Author:  "Meroxa, Inc.",
-<<<<<<< HEAD
-		SourceParams: map[string]sdk.Parameter{
-			config.KeyURLs: {
-				Default:     "",
-				Required:    true,
-				Description: "The connection URLs pointed to NATS instances.",
-			},
-			source.ConfigKeyStreamName: {
-				Default:     "",
-				Required:    true,
-				Description: "A stream name.",
-			},
-			config.KeySubject: {
-				Default:     "",
-				Required:    true,
-				Description: "A name of a subject from which or to which the connector should read/write.",
-			},
-			config.KeyConnectionName: {
-				Default:     "conduit-connection-<uuid>",
-				Required:    false,
-				Description: "Optional connection name which will come in handy when it comes to monitoring.",
-			},
-			config.KeyNKeyPath: {
-				Default:     "",
-				Required:    false,
-				Description: "A path pointed to a NKey pair.",
-			},
-			config.KeyCredentialsFilePath: {
-				Default:     "",
-				Required:    false,
-				Description: "A path pointed to a credentials file.",
-			},
-			config.KeyTLSClientCertPath: {
-				Default:  "",
-				Required: false,
-				//nolint:lll // long description
-				Description: "A path pointed to a TLS client certificate, must be present if tls.clientPrivateKeyPath field is also present.",
-			},
-			config.KeyTLSClientPrivateKeyPath: {
-				Default:  "",
-				Required: false,
-				//nolint:lll // long description
-				Description: "A path pointed to a TLS client private key, must be present if tls.clientCertPath field is also present.",
-			},
-			config.KeyTLSRootCACertPath: {
-				Default:     "",
-				Required:    false,
-				Description: "A path pointed to a TLS root certificate, provide if you want to verify server’s identity.",
-			},
-			config.KeyMaxReconnects: {
-				Default:  "5",
-				Required: false,
-				Description: "Sets the number of reconnect attempts " +
-					"that will be tried before giving up. If negative, " +
-					"then it will never give up trying to reconnect.",
-			},
-			config.KeyReconnectWait: {
-				Default:  "5s",
-				Required: false,
-				Description: "Sets the time to backoff after attempting a reconnect " +
-					"to a server that we were already connected to previously.",
-			},
-			source.ConfigKeyBufferSize: {
-				Default:     "1024",
-				Required:    false,
-				Description: "A buffer size for consumed messages.",
-			},
-			source.ConfigKeyDurable: {
-				Default:     "conduit-<uuid>",
-				Required:    false,
-				Description: "A consumer name.",
-			},
-			source.ConfigKeyDeliverPolicy: {
-				Default:     "all",
-				Required:    false,
-				Description: "Defines where in the stream the connector should start receiving messages.",
-			},
-			source.ConfigKeyAckPolicy: {
-				Default:     "explicit",
-				Required:    false,
-				Description: "Defines how messages should be acknowledged.",
-			},
-		},
-		DestinationParams: map[string]sdk.Parameter{
-			config.KeyURLs: {
-				Default:     "",
-				Required:    true,
-				Description: "The connection URLs pointed to NATS instances.",
-			},
-			config.KeySubject: {
-				Default:     "",
-				Required:    true,
-				Description: "A name of a subject from which or to which the connector should read/write.",
-			},
-			config.KeyConnectionName: {
-				Default:     "conduit-connection-<uuid>",
-				Required:    false,
-				Description: "Optional connection name which will come in handy when it comes to monitoring.",
-			},
-			config.KeyNKeyPath: {
-				Default:     "",
-				Required:    false,
-				Description: "A path pointed to a NKey pair.",
-			},
-			config.KeyCredentialsFilePath: {
-				Default:     "",
-				Required:    false,
-				Description: "A path pointed to a credentials file.",
-			},
-			config.KeyTLSClientCertPath: {
-				Default:  "",
-				Required: false,
-				//nolint:lll // long description
-				Description: "A path pointed to a TLS client certificate, must be present if tls.clientPrivateKeyPath field is also present.",
-			},
-			config.KeyTLSClientPrivateKeyPath: {
-				Default:  "",
-				Required: false,
-				//nolint:lll // long description
-				Description: "A path pointed to a TLS client private key, must be present if tls.clientCertPath field is also present.",
-			},
-			config.KeyTLSRootCACertPath: {
-				Default:     "",
-				Required:    false,
-				Description: "A path pointed to a TLS root certificate, provide if you want to verify server’s identity.",
-			},
-			config.KeyMaxReconnects: {
-				Default:  "5",
-				Required: false,
-				Description: "Sets the number of reconnect attempts " +
-					"that will be tried before giving up. If negative, " +
-					"then it will never give up trying to reconnect.",
-			},
-			config.KeyReconnectWait: {
-				Default:  "5s",
-				Required: false,
-				Description: "Sets the time to backoff after attempting a reconnect " +
-					"to a server that we were already connected to previously.",
-			},
-			destination.ConfigKeyBatchSize: {
-				Default:  "1",
-				Required: false,
-				Description: "Defines a message batch size. " +
-					"If it's equal to 1 messages will be sent synchronously. " +
-					"If it's greater than 1 messages will be sent asynchronously (batched).",
-			},
-			destination.ConfigKeyRetryWait: {
-				Default:     "5s",
-				Required:    false,
-				Description: "Sets the timeout to wait for a message to be resent, if send fails.",
-			},
-			destination.ConfigKeyRetryAttempts: {
-				Default:     "3",
-				Required:    false,
-				Description: "Sets a numbers of attempts to send a message, if send fails.",
-			},
-		},
-=======
->>>>>>> 67d82b78
 	}
 }